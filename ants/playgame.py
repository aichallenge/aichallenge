#!/usr/bin/env python
import traceback
import sys
import os
import time
<<<<<<< HEAD
from optparse import OptionParser
=======
import random
from engine import run_game
>>>>>>> 3ec9251d

from ants import Ants

# get engine from worker dir
sys.path.append("../worker")
from engine import run_game

def main(argv):
    usage ="Usage: %prog [options] map bot1 bot2\n\nYou must specify a map file."
    parser = OptionParser(usage=usage)

    # map to be played
    # number of players is determined by the map file
    parser.add_option("-m", "--map_file", dest="map",
                      help="Name of the map file")

    # maximum number of turns that the game will be played
    parser.add_option("-t", "--turns", dest="turns",
                      default=200, type="int",
                      help="Number of turns in the game")
    
    # the output directory will contain the replay file used by the visualizer
    # it will also contain the bot input/output logs, if requested
    parser.add_option("-o", "--output_dir", dest="output_dir",
                      help="Directory to dump replay files to.")
    parser.add_option("-j", "--output_json", dest="output_json",
                      action="store_true", default=False,
                      help="Return json result from engine.")
    parser.add_option("-I", "--log_input", dest="log_input",
                       action="store_true", default=False,
                       help="Log input streams sent to bots")
    parser.add_option("-O", "--log_output", dest="log_output",
                       action="store_true", default=False,
                       help="Log output streams from bots")
    

    parser.add_option("--serial", dest="serial",
                      action="store_true",
                      help="Run bots in serial, instead of parallel.")

    parser.add_option("-v", "--verbose", dest="verbose",
                      action="store_true",
                      help="Print out status as game goes.")

    parser.add_option("--turntime", dest="turntime",
                      default=1000, type="int",
                      help="Amount of time to give each bot, in milliseconds")
    parser.add_option("--loadtime", dest="loadtime",
                      default=3000, type="int",
                      help="Amount of time to give for load, in milliseconds")
    parser.add_option("-r", "--rounds", dest="rounds",
                      default=1, type="int",
                      help="Number of rounds to play")
    parser.add_option("--seed", dest="seed",
                      default=None, type="int",
                      help="Seed for the random number generator")

    # ants specific game options
    parser.add_option("--attack", dest="attack",
                      default="closest",
                      help="Attack method to use for engine. (closest, occupied)")
    parser.add_option("--food", dest="food",
                      default="sections",
                      help="Food spawning method. (none, random, sections)")
    parser.add_option("--viewradius2", dest="viewradius2",
                      default=96, type="int",
                      help="Vision radius of ants squared")
    parser.add_option("--spawnradius2", dest="spawnradius2",
                      default=2, type="int",
                      help="Spawn radius of ants squared")
    parser.add_option("--attackradius2", dest="attackradius2",
                      default=5, type="int",
                      help="Attack radius of ants squared")

    (opts, args) = parser.parse_args(argv)
    if opts.map is None or not os.path.exists(opts.map):
        parser.print_help()
        return -1
    try:
<<<<<<< HEAD
        # this split of options is not needed, but left for documentation
        game_options = {
            "map": opts.map,
            "attack": opts.attack,
            "food": opts.food,
            "viewradius2": opts.viewradius2,
            "attackradius2": opts.attackradius2,
            "spawnradius2": opts.spawnradius2,
            "loadtime": opts.loadtime,
            "turntime": opts.turntime,
            "turns": opts.turns }
        engine_options = {
            "loadtime": opts.loadtime,
            "turntime": opts.turntime,
            "map_file": opts.map,
            "turns": opts.turns,
            "output_dir": opts.output_dir,
            "output_json": opts.output_json,
            "log_input": opts.log_input,
            "log_output": opts.log_output,
            "serial": opts.serial,
            "verbose": opts.verbose }
=======
        random.seed(opts.seed)
        options = {"map": opts.map,
                   "attack": opts.attack,
                   "loadtime": opts.loadtime,
                   "turntime": opts.turntime,
                   "turns": opts.turns,
                   "seed": opts.seed}
>>>>>>> 3ec9251d
        for round in range(opts.rounds):
            map_file = open(opts.map, 'r')
            game_options["map"] = map_file.read()
            map_file.close()
            game = Ants(game_options)
            bots = [('.', arg) for arg in args]
            if game.num_players != len(bots):
                print("Incorrect number of bots for map.  Need %s, got %s" % 
                      (game.num_players, len(bots)))
                break
            print('playgame round %s' % round)
            result = run_game(game, bots, engine_options, round)
            if opts.output_json:
                print result

    except Exception:
        traceback.print_exc()

    finally:
        return 1

if __name__ == "__main__":
    try:
        import psyco
        psyco.full()
    except ImportError:
        pass
    #import cProfile
    #cProfile.run('sys.exit(main(sys.argv[1:]))')
    sys.exit(main(sys.argv[1:]))<|MERGE_RESOLUTION|>--- conflicted
+++ resolved
@@ -3,12 +3,8 @@
 import sys
 import os
 import time
-<<<<<<< HEAD
 from optparse import OptionParser
-=======
 import random
-from engine import run_game
->>>>>>> 3ec9251d
 
 from ants import Ants
 
@@ -88,7 +84,6 @@
         parser.print_help()
         return -1
     try:
-<<<<<<< HEAD
         # this split of options is not needed, but left for documentation
         game_options = {
             "map": opts.map,
@@ -111,15 +106,7 @@
             "log_output": opts.log_output,
             "serial": opts.serial,
             "verbose": opts.verbose }
-=======
         random.seed(opts.seed)
-        options = {"map": opts.map,
-                   "attack": opts.attack,
-                   "loadtime": opts.loadtime,
-                   "turntime": opts.turntime,
-                   "turns": opts.turns,
-                   "seed": opts.seed}
->>>>>>> 3ec9251d
         for round in range(opts.rounds):
             map_file = open(opts.map, 'r')
             game_options["map"] = map_file.read()
