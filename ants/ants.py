--- conflicted
+++ resolved
@@ -44,7 +44,6 @@
     def __init__(self, options=None):
         # setup options
         # attack method
-<<<<<<< HEAD
         map_text = options['map']
         self.turns = int(options['turns'])
         self.loadtime = int(options['loadtime'])
@@ -52,17 +51,8 @@
         self.viewradius = int(options["viewradius2"])
         self.attackradius = int(options["attackradius2"])
         self.spawnradius = int(options["spawnradius2"])
-        print("Starting game with view=%s, attack=%s and spawn=%s" % (self.viewradius, self.attackradius, self.spawnradius))
-=======
-        filename = options['map']
-        self.turns = options['turns']
-        self.loadtime = options['loadtime']
-        self.turntime = options['turntime']
-        self.seed = options['seed']
-        self.viewradius = 96
-        self.attackradius = 5
-        self.spawnradius = 2
->>>>>>> 3ec9251d
+        #print("Starting game with view=%s, attack=%s and spawn=%s" % (self.viewradius, self.attackradius, self.spawnradius))
+
         self.do_attack = self.do_attack_closest
         if 'attack' in options:
             if options['attack'] == 'occupied':
@@ -83,11 +73,6 @@
         self.water_area = 0
         self.land_area = 0
 
-<<<<<<< HEAD
-        self.ant_list = {}  # indexed list of ant locations for speed
-        self.food_list = [] # indexed list of food locations for speed
-        self.conflict_list = {} # index of dead ants from collisions and attacks
-=======
         self.current_ants = {} # ants that are currently alive
         self.killed_ants = []  # ants which were killed this turn
         self.all_ants = []     # all ants that have been created
@@ -96,7 +81,6 @@
         self.current_food = {} # food currently in game
 
         self.turn = 0
->>>>>>> 3ec9251d
 
         #self.center = [] # used to scroll the map so that a player's
         #                 #   starting ant is in the center
@@ -308,11 +292,6 @@
 
     # process orders 1 player at a time
     def do_orders(self, player, orders):
-<<<<<<< HEAD
-        src = {}
-        dest = {}
-=======
->>>>>>> 3ec9251d
         # process orders ignoring bad or duplicates
         for order in orders:
             row2, col2 = self.destination(*order)
@@ -327,14 +306,6 @@
             if self.map[row2][col2] not in (FOOD, WATER): # good orders
                 ant.move((row2, col2), d)
 
-<<<<<<< HEAD
-    def cleanup(self):
-        for row in range(self.height):
-            for col in range(self.width):
-                if self.map[row][col] == CONFLICT:
-                    self.map[row][col] = LAND
-        self.conflict_list.clear()
-=======
     def resolve_orders(self):
         # hold any ants that haven't moved and determine new locations
         next_loc = defaultdict(list)
@@ -360,7 +331,6 @@
         for ant in self.current_ants.values():
             row, col = ant.loc
             self.map[row][col] = ant.owner
->>>>>>> 3ec9251d
 
     # must have only 1 force near the food to create a new ant
     #  and food in contention is eliminated
@@ -451,15 +421,10 @@
                 if not (n_row, n_col) in ant_group:
                     ant_group[(n_row, n_col)] = n_owner
                     find_enemy(n_row, n_col, n_owner, min_d, max_d)
-<<<<<<< HEAD
-        for distance in range(1, self.attackradius):
-            for (a_row, a_col), a_owner in self.ant_list.items():
-=======
         for distance in range(1, 10):
             for ant in self.current_ants.values():
                 a_row, a_col = ant.loc
                 a_owner = ant.owner
->>>>>>> 3ec9251d
                 if self.map[a_row][a_col] != LAND:
                     ant_group = {(a_row, a_col): a_owner}
                     find_enemy(a_row, a_col, a_owner, distance, distance)
@@ -612,13 +577,9 @@
 
     def start_turn(self):
         self.turn += 1
-<<<<<<< HEAD
-        self.cleanup()
-=======
         self.killed_ants = []
         for ant in self.current_ants.values():
             ant.moved = False
->>>>>>> 3ec9251d
 
     def finish_turn(self):
         self.turn_reveal= [[] for i in range(self.num_players)]
@@ -681,9 +642,6 @@
         ant_count = [0 for i in range(self.num_players)]
         for row, col, owner in self.ants():
             ant_count[owner] += 1
-<<<<<<< HEAD
-        return {'ant_count': ant_count}
-=======
         return {'ant_count': ant_count}
 
     def __str__(self):
@@ -759,23 +717,3 @@
         self.loc = loc
         self.start_turn = start_turn
         self.end_turn = None
-
-if __name__ == '__main__':
-
-    def save_image(map, filename):
-        img = map.render_image()
-        scale = 4
-        new_size = (img.size[0] * scale, img.size[1] * scale)
-        img = img.resize(new_size)
-        img.save(filename + ".png")
-
-    import sys
-    from optparse import OptionParser
-    parser = OptionParser()
-    parser.add_option('-f', '--file',
-                      dest='filename',
-                      help='file name of map text file')
-    options, args = parser.parse_args(sys.argv)
-    map = Ants(options.filename)
-    save_image(map, options.filename[:-4])
->>>>>>> 3ec9251d
