--- conflicted
+++ resolved
@@ -5,65 +5,29 @@
 from worker.config import config
 
 class SQSQueue(object):
-<<<<<<< HEAD
-	"""message queue which uses Amazon SQS"""
-	def __init__(self, queue_name, message_lifetime=300, logger=None):
-		access_key = config.get('worker', 'aws_access_key')
-		secret_key = config.get('worker', 'aws_secret_key')
-		self.sqs = SQSConnection(access_key, secret_key)
-		self.queue = self.sqs.create_queue(queue_name, message_lifetime)
-		self.queue.set_message_class(JSONMessage)
-		self.logger = logger
-	
-	def get(self):
-		"""synchronously get a single message from the queue"""
-		try:
-			message = self.queue.read()
-			while not message:
-				time.sleep(3)
-				message = self.queue.read()
-		
-			return message
-		except SQSError as e:
-			if self.logger is not None:
-				self.logger.warn('SQSError: ' + str(e))
-			
-			time.sleep(3)
-			return self.get()
-	
-	def delete(self, message):
-		"""remove the message from the queue"""
-		self.queue.delete_message(message)
-	
-	def size(self):
-		"""return the (approximate) size of the queue"""
-		return self.queue.count()
-	
-	def extend_lease(self, message):
-		"""extend the lease on a message"""
-		self.queue.change_message_visibility(message, 300)
-	
-	def put(self, body):
-		"""add a message to the queue"""
-		message = JSONMessage(self.queue, body)
-		self.queue.write(message)
-=======
     """message queue which uses Amazon SQS"""
-    def __init__(self, queue_name, message_lifetime=300):
+    def __init__(self, queue_name, message_lifetime=300, logger=None):
         access_key = config.get('worker', 'aws_access_key')
         secret_key = config.get('worker', 'aws_secret_key')
         self.sqs = SQSConnection(access_key, secret_key)
         self.queue = self.sqs.create_queue(queue_name, message_lifetime)
         self.queue.set_message_class(JSONMessage)
+        self.logger = logger
     
     def get(self):
         """synchronously get a single message from the queue"""
-        message = self.queue.read()
-        while not message:
+        try:
+            message = self.queue.read()
+            while not message:
+                time.sleep(3)
+                message = self.queue.read()
+        
+            return message
+        except SQSError as e:
+            if self.logger is not None:
+                self.logger.warn('SQSError: ' + str(e))
             time.sleep(3)
-            message = self.queue.read()
-        
-        return message
+            return self.get()
     
     def delete(self, message):
         """remove the message from the queue"""
@@ -80,5 +44,4 @@
     def put(self, body):
         """add a message to the queue"""
         message = JSONMessage(self.queue, body)
-        self.queue.write(message)
->>>>>>> 841f5534
+        self.queue.write(message)