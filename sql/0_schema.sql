--- conflicted
+++ resolved
@@ -81,15 +81,9 @@
 DROP TABLE IF EXISTS `map`;
 CREATE TABLE `map` (
   `map_id` int(11) NOT NULL AUTO_INCREMENT,
-<<<<<<< HEAD
-  `players` int(11) NOT NULL,
-  `filename` varchar(256) DEFAULT NULL,
-  `priority` int(11) DEFAULT NULL,
-=======
   `filename` varchar(256) NOT NULL,
   `priority` int(11) NOT NULL DEFAULT '1',
-  `players` int(11) NOT NULL,
->>>>>>> 4e7ab139
+  `players` int(11) NOT NULL
   PRIMARY KEY (`map_id`)
 );
 
